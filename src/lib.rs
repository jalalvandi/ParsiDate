--- conflicted
+++ resolved
@@ -1,8 +1,3 @@
-<<<<<<< HEAD
-//! # ParsiDate: Persian (Jalali) Calendar Implementation in Rust
-//!
-//! This crate provides comprehensive functionality for working with the Persian (Jalali) calendar system.
-=======
 //  * Copyright (C) Mohammad (Sina) Jalalvandi (parsidate) 2024-2025 <jalalvandi.sina@gmail.com>
 //  * Version : 1.3.2
 //  * f3dcebad-2908-4694-b835-a1ff6b337f35 - Extended & Corrected
@@ -10,19 +5,10 @@
 //! # ParsiDate: Comprehensive Persian (Jalali) Calendar Implementation in Rust
 //!
 //! This crate provides comprehensive functionality for working with the Persian (Jalali or Shamsi) calendar system.
->>>>>>> 5d0b13bb
 //! It allows for:
 //!
 //! *   **Conversion:** Seamlessly convert dates between the Gregorian and Persian calendars.
 //! *   **Validation:** Check if a given year, month, and day combination forms a valid Persian date.
-<<<<<<< HEAD
-//! *   **Formatting:** Display Persian dates in various common formats (e.g., "YYYY/MM/DD", "D MMMM YYYY", "YYYY-MM-DD").
-//! *   **Date Arithmetic:** Calculate the number of days between two Persian dates.
-//! *   **Leap Year Calculation:** Determine if a Persian or Gregorian year is a leap year.
-//! *   **Weekday Calculation:** Find the Persian name for the day of the week.
-//!
-//! It relies on the `chrono` crate for underlying Gregorian date representations and calculations.
-=======
 //! *   **Formatting:** Display Persian dates in various predefined formats ("short", "long", "iso") and using custom `strftime`-like patterns.
 //! *   **Parsing:** Parse strings into `ParsiDate` objects based on specified formats.
 //! *   **Date Arithmetic:** Add or subtract days, months, and years from a date.
@@ -34,7 +20,6 @@
 //! *   **Serde Support:** Optional serialization/deserialization using the `serde` feature.
 //!
 //! It relies on the `chrono` crate for underlying Gregorian date representations, current time, and some calculations.
->>>>>>> 5d0b13bb
 //!
 //! ## Examples
 //!
@@ -42,70 +27,6 @@
 //! use chrono::NaiveDate;
 //! use parsidate::{ParsiDate, DateError};
 //!
-<<<<<<< HEAD
-//! // Convert Gregorian to Persian
-//! let gregorian_date = NaiveDate::from_ymd_opt(2024, 7, 23).unwrap();
-//! let persian_date = ParsiDate::from_gregorian(gregorian_date).unwrap();
-//! assert_eq!(persian_date.year, 1403);
-//! assert_eq!(persian_date.month, 5); // Mordad
-//! assert_eq!(persian_date.day, 2);
-//!
-//! // Convert Persian to Gregorian
-//! let p_date = ParsiDate { year: 1403, month: 1, day: 1 }; // Farvardin 1st, 1403
-//! let g_date = p_date.to_gregorian().unwrap();
-//! assert_eq!(g_date, NaiveDate::from_ymd_opt(2024, 3, 20).unwrap()); // March 20th, 2024 (Persian New Year)
-//!
-//! // Formatting
-//! assert_eq!(persian_date.format("short"), "1403/05/02");
-//! assert_eq!(persian_date.format("long"), "2 مرداد 1403");
-//! assert_eq!(persian_date.format("iso"), "1403-05-02");
-//!
-//! // Validation
-//! assert!(ParsiDate { year: 1403, month: 12, day: 30 }.is_valid()); // 1403 is a leap year
-//! assert!(!ParsiDate { year: 1404, month: 12, day: 30 }.is_valid());// 1404 is not a leap year
-//! assert!(!ParsiDate { year: 1403, month: 13, day: 1 }.is_valid()); // Invalid month
-//!
-//! // Weekday
-//! assert_eq!(persian_date.weekday(), "سه‌شنبه"); // Tuesday
-//!
-//! // Days Between
-//! let date1 = ParsiDate { year: 1403, month: 5, day: 2 };
-//! let date2 = ParsiDate { year: 1403, month: 5, day: 12 };
-//! assert_eq!(date1.days_between(&date2), 10);
-//! ```
-
-// Import necessary items from the chrono crate for Gregorian date handling.
-use chrono::{Datelike, NaiveDate, Weekday};
-
-/// Represents a date in the Persian (Jalali or Shamsi) calendar system.
-///
-/// This struct holds the year, month, and day components of a Persian date.
-/// It provides methods for conversion, validation, formatting, and basic date calculations.
-///
-/// # Fields
-///
-/// *   `year` - The Persian year (e.g., 1403). Represents the number of years passed since the Hijra (migration) of Prophet Muhammad, adjusted for the solar calendar.
-/// *   `month` - The Persian month number, ranging from 1 (Farvardin) to 12 (Esfand).
-/// *   `day` - The day of the month, ranging from 1 to 31 (depending on the month and whether the year is a leap year).
-#[derive(Debug, PartialEq, Eq, Clone, Copy, PartialOrd, Ord)] // Added more useful derives
-pub struct ParsiDate {
-    /// The year component of the Persian date (e.g., 1403).
-    pub year: i32,
-    /// The month component of the Persian date (1 = Farvardin, ..., 12 = Esfand).
-    pub month: u32,
-    /// The day component of the Persian date (1-29/30/31).
-    pub day: u32,
-}
-
-/// Enumerates potential errors during date operations within the `parsidate` crate.
-///
-/// Currently, it only includes a variant for invalid date representations.
-#[derive(Debug, PartialEq, Eq, Clone, Copy)] // Added more useful derives
-pub enum DateError {
-    /// Indicates that a given set of year, month, and day does not form a valid date
-    /// in the Persian calendar (e.g., month 13, day 32, or day 30 in Esfand of a non-leap year)
-    /// or that a conversion resulted in an invalid date.
-=======
 //! // --- Basic Usage ---
 //! let pd = ParsiDate::new(1403, 5, 2).unwrap(); // 2 Mordad 1403
 //! assert_eq!(pd.year(), 1403);
@@ -247,7 +168,6 @@
     /// Indicates that a given set of year, month, and day does not form a valid date
     /// in the Persian calendar (e.g., month 13, day 32, day 30 in Esfand of a non-leap year,
     /// or year outside the supported 1-9999 range).
->>>>>>> 5d0b13bb
     InvalidDate,
     /// Indicates an issue during the conversion to or from the Gregorian calendar.
     /// This can happen if:
@@ -351,68 +271,6 @@
     }
 }
 
-<<<<<<< HEAD
-// Implementation block for the ParsiDate struct.
-impl ParsiDate {
-    /// Creates a new `ParsiDate` instance from year, month, and day components.
-    ///
-    /// This function validates the date upon creation.
-    ///
-    /// # Arguments
-    ///
-    /// * `year` - The Persian year.
-    /// * `month` - The Persian month (1-12).
-    /// * `day` - The Persian day (1-31).
-    ///
-    /// # Returns
-    ///
-    /// * `Ok(ParsiDate)` if the provided components form a valid Persian date.
-    /// * `Err(DateError::InvalidDate)` if the date is invalid.
-    ///
-    /// # Examples
-    ///
-    /// ```
-    /// use parsidate::{ParsiDate, DateError};
-    ///
-    /// let date = ParsiDate::new(1403, 5, 2).unwrap();
-    /// assert_eq!(date.year, 1403);
-    /// assert_eq!(date.month, 5);
-    /// assert_eq!(date.day, 2);
-    ///
-    /// let invalid_date_result = ParsiDate::new(1404, 12, 30);
-    /// assert_eq!(invalid_date_result, Err(DateError::InvalidDate)); // 1404 is not a leap year
-    /// ```
-    pub fn new(year: i32, month: u32, day: u32) -> Result<Self, DateError> {
-        let date = ParsiDate { year, month, day };
-        if date.is_valid() {
-            Ok(date)
-        } else {
-            Err(DateError::InvalidDate)
-        }
-    }
-
-    /// Converts a Gregorian date (`chrono::NaiveDate`) to its equivalent Persian (Jalali) date.
-    ///
-    /// This method implements a conversion algorithm based on comparing the input date
-    /// with the start of the corresponding Persian year (March 20th or 21st).
-    /// It accurately handles Gregorian leap years during the conversion.
-    ///
-    /// The core logic determines the Persian year first, then calculates the day difference
-    /// from the start of that Persian year (Nowruz) to find the month and day.
-    ///
-    /// # Arguments
-    ///
-    /// * `date` - A `chrono::NaiveDate` representing the Gregorian date to be converted.
-    ///
-    /// # Returns
-    ///
-    /// * `Ok(ParsiDate)` containing the equivalent Persian date if the conversion is successful.
-    /// * `Err(DateError::InvalidDate)` if the internal calculations lead to an invalid state,
-    ///   though this is unlikely with a valid `NaiveDate` input.
-    ///
-    /// # Examples
-    ///
-=======
 // --- Internal Helper Constants ---
 
 /// Persian month names (index 0 = Farvardin, ..., 11 = Esfand).
@@ -550,7 +408,6 @@
     /// assert_eq!(ParsiDate::from_ordinal(1404, 365), Ok(ParsiDate::new(1404, 12, 29).unwrap())); // Last day of common year 1404
     /// assert_eq!(ParsiDate::from_ordinal(1404, 366), Err(DateError::InvalidOrdinal)); // Too large for common year
     /// assert_eq!(ParsiDate::from_ordinal(1403, 0), Err(DateError::InvalidOrdinal)); // Zero is invalid
->>>>>>> 5d0b13bb
     /// ```
     pub fn from_ordinal(year: i32, ordinal: u32) -> Result<Self, DateError> {
         // Basic validation of ordinal
@@ -612,188 +469,6 @@
     /// use chrono::NaiveDate;
     /// use parsidate::{ParsiDate, DateError};
     ///
-<<<<<<< HEAD
-    /// // A date after Nowruz
-    /// let gregorian_date = NaiveDate::from_ymd_opt(2024, 7, 23).unwrap();
-    /// let persian_date = ParsiDate::from_gregorian(gregorian_date).unwrap();
-    /// assert_eq!(persian_date, ParsiDate { year: 1403, month: 5, day: 2 }); // 2 Mordad 1403
-    ///
-    /// // A date before Nowruz (falls in the previous Persian year)
-    /// let gregorian_date_early = NaiveDate::from_ymd_opt(2024, 3, 19).unwrap();
-    /// let persian_date_early = ParsiDate::from_gregorian(gregorian_date_early).unwrap();
-    /// assert_eq!(persian_date_early, ParsiDate { year: 1402, month: 12, day: 29 }); // 29 Esfand 1402
-    ///
-    /// // Nowruz itself (first day of the Persian year)
-    /// let nowruz_gregorian = NaiveDate::from_ymd_opt(2024, 3, 20).unwrap(); // 2024 is a leap year, Nowruz is Mar 20
-    /// let nowruz_persian = ParsiDate::from_gregorian(nowruz_gregorian).unwrap();
-    /// assert_eq!(nowruz_persian, ParsiDate { year: 1403, month: 1, day: 1 });
-    /// ```
-
-    pub fn from_gregorian(date: NaiveDate) -> Result<Self, DateError> {
-        // Define the Gregorian base date used as the reference point (epoch) for calculations.
-        // This corresponds roughly to the start of the Persian calendar count (Year 0 or 1).
-        // March 21, 621 AD is used here.
-        // Panic here is acceptable as 621-03-21 is a fixed, valid date.
-        let base_date = NaiveDate::from_ymd_opt(621, 3, 21).unwrap();
-
-        // Calculate the total number of days elapsed between the input Gregorian date and the base date.
-        let days_since_base = (date - base_date).num_days();
-
-        // Check if the input date is before the established base date.
-        // This algorithm does not support dates prior to March 21, 621 AD.
-        if days_since_base < 0 {
-            // Return an error indicating an invalid/unsupported date range.
-            return Err(DateError::InvalidDate);
-        }
-
-        // Initialize the Persian year counter. Starts assuming year 0 relative to the base date.
-        // `jy` will eventually hold the target Persian year number.
-        let mut jy = 0; // Represents the number of full Persian years passed since the base epoch.
-
-        // Initialize a mutable variable with the total days since the base date.
-        // This variable will be reduced as we account for full years and months.
-        // Cast to i32 for calculations involving subtraction.
-        let mut remaining_days = days_since_base as i32;
-
-        // --- Determine the Persian Year (jy) ---
-        // Loop while the number of remaining days is sufficient to constitute at least one full Persian year.
-        // This loop iteratively subtracts the days of each Persian year (starting from year 0)
-        // until `remaining_days` holds the number of days *into* the target Persian year `jy`.
-        while remaining_days
-            >= (if Self::is_persian_leap_year(jy) {
-                // Check if the current year `jy` is leap
-                366 // Days in a leap year
-            } else {
-                365 // Days in a common year
-            })
-        {
-            // Calculate the number of days in the current Persian year `jy`.
-            let year_days = if Self::is_persian_leap_year(jy) {
-                366
-            } else {
-                365
-            };
-            // Subtract the days of this full year from the remaining days.
-            remaining_days -= year_days;
-            // Increment the Persian year counter, moving to the next year.
-            jy += 1;
-        }
-        // At this point, `jy` holds the correct Persian year, and `remaining_days` holds
-        // the 0-indexed day number within that year (e.g., 0 for Farvardin 1st, 31 for Ordibehesht 1st).
-
-        // --- Determine the Persian Month (jm) and Day (jd) ---
-        // Check if the determined Persian year `jy` is a leap year to know Esfand's length.
-        let is_persian_leap = Self::is_persian_leap_year(jy);
-
-        // Define the lengths of the months for the determined Persian year `jy`.
-        // The last month (Esfand) has 30 days if it's a leap year, 29 otherwise.
-        let month_lengths = [
-            31,                                    // Farvardin
-            31,                                    // Ordibehesht
-            31,                                    // Khordad
-            31,                                    // Tir
-            31,                                    // Mordad
-            31,                                    // Shahrivar
-            30,                                    // Mehr
-            30,                                    // Aban
-            30,                                    // Azar
-            30,                                    // Dey
-            30,                                    // Bahman
-            if is_persian_leap { 30 } else { 29 }, // Esfand (length depends on leap status)
-        ];
-
-        // Initialize Persian month and day variables.
-        let mut jm = 0; // Target Persian month (1-12)
-        let mut jd = 0; // Target Persian day (1-31)
-
-        // Iterate through the months of the year `jy`.
-        // `i` is the 0-indexed month number (0=Farvardin, 1=Ordibehesht, ..., 11=Esfand).
-        // `length` is the number of days in that month.
-        for (i, &length) in month_lengths.iter().enumerate() {
-            // Check if the `remaining_days` (0-indexed day within the year) falls into the current month.
-            if remaining_days < length {
-                // If yes, we've found the month and day.
-                jm = i as u32 + 1; // Convert 0-indexed `i` to 1-indexed month number.
-                jd = remaining_days + 1; // Convert 0-indexed `remaining_days` to 1-indexed day number.
-                                         // Exit the loop as the correct month and day have been found.
-                break;
-            }
-            // If the day is not in this month, subtract the length of this month
-            // and continue to check the next month.
-            remaining_days -= length;
-        }
-
-        // --- Final Validation and Result ---
-        // If the loop completed without finding a month (jm is still 0), it implies an error
-        // in the calculation (e.g., `days_since_base` was inconsistent or led to an impossible state).
-        if jm == 0 {
-            // This should theoretically not happen if `days_since_base` was correctly calculated
-            // and the year/month loops worked as expected.
-            return Err(DateError::InvalidDate);
-        }
-
-        // Construct the `ParsiDate` result using the calculated year, month, and day.
-        // Cast the day `jd` (i32) back to u32 for the struct field.
-        let result = ParsiDate {
-            year: jy,
-            month: jm,
-            day: jd as u32,
-        };
-
-        // Perform a final validation check on the constructed date using the `is_valid` method.
-        // This acts as a safeguard against potential edge-case errors in the algorithm
-        // (e.g., if the calculations somehow resulted in day 30 for Esfand in a non-leap year).
-        if !result.is_valid() {
-            // If the generated date is somehow invalid by Persian calendar rules, return an error.
-            return Err(DateError::InvalidDate);
-        }
-
-        // Return the successfully converted and validated Persian date.
-        Ok(result)
-    }
-    /// Converts this Persian (Jalali) date to its equivalent Gregorian date (`chrono::NaiveDate`).
-    ///
-    /// This method calculates the number of days passed since a known reference point
-    /// (the start of the Persian calendar epoch, corresponding roughly to March 21, 622 AD in Gregorian,
-    /// although the calculation uses a relative approach) and adds these days to the Gregorian date
-    /// corresponding to the start of the Persian epoch (Farvardin 1, Year 1).
-    ///
-    /// It accurately accounts for Persian leap years when calculating the total number of days.
-    ///
-    /// # Returns
-    ///
-    /// * `Ok(NaiveDate)` containing the equivalent Gregorian date if the current `ParsiDate` is valid.
-    /// * `Err(DateError::InvalidDate)` if the current `ParsiDate` instance itself represents an invalid date
-    ///   (e.g., month 13 or day 30 in Esfand of a non-leap year).
-    ///
-    /// # Examples
-    ///
-    /// ```
-    /// use chrono::NaiveDate;
-    /// use parsidate::ParsiDate;
-    ///
-    /// // Convert a standard date
-    /// let persian_date = ParsiDate { year: 1403, month: 5, day: 2 }; // 2 Mordad 1403
-    /// let gregorian_date = persian_date.to_gregorian().unwrap();
-    /// assert_eq!(gregorian_date, NaiveDate::from_ymd_opt(2024, 7, 23).unwrap());
-    ///
-    /// // Convert Nowruz (start of the year)
-    /// let nowruz_persian = ParsiDate { year: 1403, month: 1, day: 1 };
-    /// let nowruz_gregorian = nowruz_persian.to_gregorian().unwrap();
-    /// assert_eq!(nowruz_gregorian, NaiveDate::from_ymd_opt(2024, 3, 20).unwrap()); // 2024 is Gregorian leap
-    ///
-    /// // Convert end of a leap year
-    /// let leap_end_persian = ParsiDate { year: 1403, month: 12, day: 30 }; // 1403 is leap
-    /// let leap_end_gregorian = leap_end_persian.to_gregorian().unwrap();
-    /// assert_eq!(leap_end_gregorian, NaiveDate::from_ymd_opt(2025, 3, 20).unwrap());
-    ///
-    /// // Attempt to convert an invalid date
-    /// let invalid_persian = ParsiDate { year: 1404, month: 12, day: 30 }; // 1404 not leap
-    /// assert!(invalid_persian.to_gregorian().is_err());
-    /// ```
-    pub fn to_gregorian(&self) -> Result<NaiveDate, DateError> {
-        // First, ensure the ParsiDate instance itself is valid.
-=======
     /// let g_date = NaiveDate::from_ymd_opt(2024, 7, 23).unwrap();
     /// assert_eq!(ParsiDate::from_gregorian(g_date), Ok(ParsiDate::new(1403, 5, 2).unwrap()));
     ///
@@ -983,7 +658,6 @@
     /// ```
     pub fn to_gregorian(&self) -> Result<NaiveDate, DateError> {
         // Ensure the ParsiDate object itself is valid before converting.
->>>>>>> 5d0b13bb
         if !self.is_valid() {
             return Err(DateError::InvalidDate);
         }
@@ -991,27 +665,6 @@
         self.to_gregorian_internal()
     }
 
-<<<<<<< HEAD
-        // --- Calculate days passed since the Persian epoch reference point ---
-
-        // Reference Gregorian date for Farvardin 1, Year 1 (Persian epoch start).
-        // This corresponds to March 22, 622 AD Julian, or March 19, 622 AD Proleptic Gregorian?
-        // Most algorithms use March 21, 622 AD as the practical reference start for day counting.
-        // Let's use the widely accepted reference: March 21, 622 (Gregorian) as day 1 of year 1.
-        // However, calculating relative to a known recent Nowruz is often simpler and less error-prone.
-
-        // Let's calculate days relative to Farvardin 1 of the *given* Persian year `self.year`.
-        // First, find the Gregorian date for Farvardin 1 of `self.year`.
-        // This is March 21st of Gregorian year `gy = self.year + 621`, adjusted to March 20th if `gy` is a leap year.
-
-        // Alternative: Calculate total days from Persian Year 1, Month 1, Day 1.
-        let mut total_days: i64 = 0;
-
-        // Add days for full years passed before the current year `self.year`.
-        // We iterate from year 1 up to (but not including) `self.year`.
-        for y in 1..self.year {
-            total_days += if Self::is_persian_leap_year(y) {
-=======
     /// Internal conversion logic: Persian to Gregorian.
     /// Assumes `self` represents a valid ParsiDate.
     /// Calculates days since the Persian epoch and adds them to the Gregorian epoch start date.
@@ -1032,7 +685,6 @@
         // Loop from year 1 up to (but not including) self.year.
         for y in MIN_PARSI_DATE.year..self.year {
             let days_in_year: i64 = if Self::is_persian_leap_year(y) {
->>>>>>> 5d0b13bb
                 366
             } else {
                 365
@@ -1043,105 +695,6 @@
                 .ok_or(DateError::GregorianConversionError)?;
         }
 
-<<<<<<< HEAD
-        // Add days for full months passed in the current year `self.year` before the current month `self.month`.
-        for m in 1..self.month {
-            total_days += match m {
-                1..=6 => 31,  // Farvardin to Shahrivar have 31 days
-                7..=11 => 30, // Mehr to Bahman have 30 days
-                12 => {
-                    // Esfand depends on leap year
-                    // This case shouldn't be reached here as we loop up to `self.month`.
-                    // Included for completeness, but the logic focuses on months *before* `self.month`.
-                    // If self.month is 12, this loop runs up to 11.
-                    panic!("Logic error: Month 12 encountered in loop for previous months.");
-                }
-                _ => unreachable!("Invalid month {} encountered during day calculation", m), // Should be caught by is_valid
-            };
-        }
-        // Add days for the current month (adjusting because day is 1-based).
-        total_days += (self.day - 1) as i64;
-
-        // Define the Gregorian date corresponding to Farvardin 1, Year 1 (Persian).
-        // Based on common astronomical sources and algorithms (e.g., Dershowitz & Reingold),
-        // Persian date 1/1/1 corresponds to March 19, 622, in the Proleptic Gregorian calendar.
-        // Let's test this reference point.
-        // If ParsiDate {1, 1, 1}, total_days = 0.
-        // Gregorian base date needs to be March 19, 622.
-        // Note: Chrono's NaiveDate might have limitations for years that far back.
-        // Let's use a more modern reference if possible or stick to relative calculations.
-
-        // Using the common reference start day calculation (e.g., from Calendar FAQ by Claus Tøndering)
-        // Day number `N` from March 21, 622 AD (Gregorian).
-        // Gregorian year `gy = self.year + 621`.
-        // Find Gregorian date of Nowruz (Farvardin 1) for `self.year`.
-        let gy_start = self.year + 621;
-        // Nowruz is Mar 21 unless gy_start+1 is a leap year, then it's Mar 20? No, check gy_start.
-        // Let's use the reference: March 21, 622 AD is Parsi 1/1/1 approximately.
-        // March 21, 622 was chosen as a practical starting point.
-        // Let's use NaiveDate::from_ymd(622, 3, 21) as the Gregorian equivalent of day 1 of year 1.
-        // Use unwrap: Assuming 622-03-21 is a valid date.
-        let persian_epoch_gregorian_start = NaiveDate::from_ymd_opt(622, 3, 21).unwrap();
-
-        // Add the calculated total_days to the Gregorian epoch start date.
-        // Note: The day added should be the difference from Parsi 1/1/1.
-        // Our current `total_days` counts days *since* 1/1/1 (0 for 1/1/1, 1 for 1/1/2, etc.)
-        match persian_epoch_gregorian_start.checked_add_days(chrono::Days::new(total_days as u64)) {
-            Some(date) => Ok(date),
-            None => Err(DateError::InvalidDate), // Indicates overflow or invalid calculation
-        }
-
-        /* // Previous calculation based on adding days to a calculated Nowruz:
-         // Seems more complex than the epoch-based approach if the epoch date is reliable.
-
-        // Calculate the Gregorian year corresponding to the start of this Persian year.
-        let gregorian_equiv_year = self.year + 621;
-
-        // Determine the exact Gregorian date of Nowruz (Farvardin 1) for `self.year`.
-        // This depends on Gregorian leap years affecting the vernal equinox timing.
-        // A common approximation: March 21st, unless the *next* Gregorian year is leap, then March 20th.
-        // Let's test: 1 Farvardin 1399 -> March 20, 2020 (because 2020 was leap)
-        // 1 Farvardin 1400 -> March 21, 2021 (because 2021 was not leap)
-        // 1 Farvardin 1403 -> March 20, 2024 (because 2024 was leap)
-        // Rule seems to be: If Gregorian year `gregorian_equiv_year` is leap, Nowruz is March 20, else March 21.
-        let nowruz_day = if Self::is_gregorian_leap_year(gregorian_equiv_year) { 20 } else { 21 };
-        let nowruz_gregorian = NaiveDate::from_ymd_opt(gregorian_equiv_year, 3, nowruz_day).unwrap();
-
-        // Calculate the number of days passed *within* the current Persian year `self.year` until the given date.
-        let mut days_into_persian_year: u32 = 0;
-        for m in 1..self.month {
-            days_into_persian_year += match m {
-                1..=6 => 31,
-                7..=11 => 30,
-                12 => if Self::is_persian_leap_year(self.year) { 30 } else { 29 },
-                _ => 0, // Invalid month, should be caught by is_valid
-            };
-        }
-        days_into_persian_year += self.day - 1; // Add days of the current month (0-indexed)
-
-        // Add these days to the Gregorian date of Nowruz.
-        Ok(nowruz_gregorian + chrono::Duration::days(days_into_persian_year as i64))
-        */
-    }
-
-    /// Checks if the current `ParsiDate` instance represents a valid date within the Persian calendar rules.
-    ///
-    /// Validation criteria:
-    /// *   Month must be between 1 and 12 (inclusive).
-    /// *   Day must be between 1 and 31 (inclusive).
-    /// *   Day must not exceed the number of days in the given month:
-    ///     *   Months 1-6 (Farvardin to Shahrivar) have 31 days.
-    ///     *   Months 7-11 (Mehr to Bahman) have 30 days.
-    ///     *   Month 12 (Esfand) has 30 days in a leap year, 29 otherwise.
-    ///
-    /// # Returns
-    ///
-    /// * `true` if the date (year, month, day combination) is valid.
-    /// * `false` otherwise.
-    ///
-    /// # Examples
-    ///
-=======
         // Sum days in full months prior to self.month within self.year.
         let month_lengths_current_year = Self::month_lengths(self.year);
         // month is 1-based, loop from month 1 up to (but not including) self.month.
@@ -1245,7 +798,6 @@
     /// use parsidate::ParsiDate;
     /// let date = ParsiDate::new(1403, 5, 2).unwrap();
     /// assert_eq!(date.day(), 2);
->>>>>>> 5d0b13bb
     /// ```
     #[inline]
     pub const fn day(&self) -> u32 {
@@ -1271,55 +823,6 @@
     /// ```rust
     /// use parsidate::ParsiDate;
     ///
-<<<<<<< HEAD
-    /// // Valid date
-    /// assert!(ParsiDate { year: 1403, month: 1, day: 31 }.is_valid());
-    /// // Valid date in leap year Esfand
-    /// assert!(ParsiDate { year: 1403, month: 12, day: 30 }.is_valid()); // 1403 is leap
-    /// // Valid date in non-leap year Esfand
-    /// assert!(ParsiDate { year: 1404, month: 12, day: 29 }.is_valid()); // 1404 is not leap
-    ///
-    /// // Invalid month
-    /// assert!(!ParsiDate { year: 1403, month: 0, day: 1 }.is_valid());
-    /// assert!(!ParsiDate { year: 1403, month: 13, day: 1 }.is_valid());
-    /// // Invalid day (too low)
-    /// assert!(!ParsiDate { year: 1403, month: 1, day: 0 }.is_valid());
-    /// // Invalid day (too high for month)
-    /// assert!(!ParsiDate { year: 1403, month: 2, day: 32 }.is_valid()); // Ordibehesht has 31 days
-    /// assert!(!ParsiDate { year: 1403, month: 7, day: 31 }.is_valid()); // Mehr has 30 days
-    /// // Invalid day (too high for Esfand in non-leap year)
-    /// assert!(!ParsiDate { year: 1404, month: 12, day: 30 }.is_valid()); // 1404 is not leap
-    /// ```
-    pub fn is_valid(&self) -> bool {
-        // Check if month is within the valid range (1 to 12).
-        if self.month == 0 || self.month > 12 {
-            return false;
-        }
-        // Check if day is positive.
-        if self.day == 0 {
-            return false;
-        }
-
-        // Determine the maximum allowed days for the given month.
-        let max_days = match self.month {
-            // Months 1 through 6 (Farvardin to Shahrivar) have 31 days.
-            1..=6 => 31,
-            // Months 7 through 11 (Mehr to Bahman) have 30 days.
-            7..=11 => 30,
-            // Month 12 (Esfand) has 30 days in a Persian leap year, 29 otherwise.
-            12 => {
-                if Self::is_persian_leap_year(self.year) {
-                    30
-                } else {
-                    29
-                }
-            }
-            // This case should be unreachable due to the initial month check, but included for exhaustive matching.
-            _ => return false,
-        };
-
-        // Check if the day is within the valid range for the determined month length.
-=======
     /// let valid_date = ParsiDate::new(1403, 12, 30).unwrap(); // 1403 is leap
     /// assert!(valid_date.is_valid());
     ///
@@ -1347,362 +850,10 @@
         // Note: days_in_month returns 0 for invalid months, handled by the month check above.
         // If max_days were 0 here, it would imply an invalid month passed the earlier check,
         // which shouldn't happen. The final check ensures day <= max_days.
->>>>>>> 5d0b13bb
         self.day <= max_days
     }
 
     /// Determines if a given Persian year is a leap year.
-<<<<<<< HEAD
-    ///
-    /// The Persian calendar uses an observational VERNAL EQUINOX rule for leap years, which is very accurate.
-    /// A common algorithmic approximation involves a 33-year cycle, attributed to Omar Khayyam or later astronomers.
-    /// This implementation uses the widely accepted 33-year cycle approximation where specific years within the cycle are designated as leap years.
-    ///
-    /// The leap years within a 33-year cycle (starting from a reference year) typically fall on years:
-    /// 1, 5, 9, 13, 17, 21, 25, **29** or **30**. (Most sources use 30, some older ones might use 29).
-    /// This implementation uses the pattern with 30.
-    /// Year `y` is leap if `(y * 8 + 21) % 33 < 8`. This is equivalent to checking `y % 33` against the set {1, 5, 9, 13, 17, 21, 25, 30}.
-    ///
-    /// # Arguments
-    ///
-    /// * `year` - The Persian year to check (e.g., 1403).
-    ///
-    /// # Returns
-    ///
-    /// * `true` if the given Persian year is a leap year according to the 33-year cycle approximation.
-    /// * `false` otherwise.
-    ///
-    /// # Examples
-    ///
-    /// ```
-    /// use parsidate::ParsiDate;
-    ///
-    /// assert!(ParsiDate::is_persian_leap_year(1399)); // 1399 % 33 = 5 -> Leap
-    /// assert!(ParsiDate::is_persian_leap_year(1403)); // 1403 % 33 = 9 -> Leap
-    /// assert!(!ParsiDate::is_persian_leap_year(1400)); // 1400 % 33 = 6 -> Not Leap
-    /// assert!(!ParsiDate::is_persian_leap_year(1401)); // 1401 % 33 = 7 -> Not Leap
-    /// assert!(!ParsiDate::is_persian_leap_year(1402)); // 1402 % 33 = 8 -> Not Leap
-    /// assert!(ParsiDate::is_persian_leap_year(1408)); // 1408 % 33 = 12 -> Leap
-    /// assert!(ParsiDate::is_persian_leap_year(1424)); // 1423 % 33 = 28 -> Leap
-    /// ```
-    pub fn is_persian_leap_year(year: i32) -> bool {
-        // Ensure year is positive, though the cycle works for negative years mathematically.
-        // Assume non-positive years are not meaningful in this calendar context or handle as needed.
-        if year <= 0 {
-            return false;
-        } // Or adjust based on desired behavior for year 0 or BC dates.
-
-        // Calculate the position within the 33-year cycle.
-        // The cycle reference point can affect the result if not aligned, but modulo 33 gives the pattern.
-        let cycle_position = year % 33;
-
-        // Check if the cycle position matches one of the designated leap year positions in the 33-year pattern.
-        // The pattern is {1, 5, 9, 13, 17, 21, 25, 30}.
-        matches!(cycle_position, 1 | 5 | 9 | 13 | 17 | 22 | 26 | 30)
-    }
-
-    /// Determines if a given Gregorian year is a leap year.
-    ///
-    /// Implements the standard Gregorian calendar leap year rules:
-    /// 1.  A year is a leap year if it is divisible by 4.
-    /// 2.  However, if the year is divisible by 100, it is *not* a leap year...
-    /// 3.  Unless the year is also divisible by 400, in which case it *is* a leap year.
-    ///
-    /// # Arguments
-    ///
-    /// * `year` - The Gregorian year to check (e.g., 2024).
-    ///
-    /// # Returns
-    ///
-    /// * `true` if the given Gregorian year is a leap year.
-    /// * `false` otherwise.
-    ///
-    /// # Examples
-    ///
-    /// ```
-    /// use parsidate::ParsiDate;
-    ///
-    /// assert!(ParsiDate::is_gregorian_leap_year(2020)); // Divisible by 4, not by 100
-    /// assert!(ParsiDate::is_gregorian_leap_year(2024)); // Divisible by 4, not by 100
-    /// assert!(!ParsiDate::is_gregorian_leap_year(2021)); // Not divisible by 4
-    /// assert!(!ParsiDate::is_gregorian_leap_year(1900)); // Divisible by 100, but not by 400
-    /// assert!(ParsiDate::is_gregorian_leap_year(2000)); // Divisible by 400
-    /// ```
-    pub fn is_gregorian_leap_year(year: i32) -> bool {
-        // Check divisibility by 4, 100, and 400 according to the rules.
-        (year % 4 == 0 && year % 100 != 0) || (year % 400 == 0)
-    }
-
-    /// Formats the `ParsiDate` into a string based on the specified style.
-    ///
-    /// Supported styles:
-    /// *   `"short"` (Default): Formats as "YYYY/MM/DD" (e.g., "1403/05/02"). Uses leading zeros for month and day.
-    /// *   `"long"`: Formats as "D MMMM YYYY" using Persian month names (e.g., "2 مرداد 1403").
-    /// *   `"iso"`: Formats according to ISO 8601 style for dates: "YYYY-MM-DD" (e.g., "1403-05-02"). Uses leading zeros.
-    /// *   Any other string: Currently defaults to the `"short"` format.
-    ///
-    /// # Arguments
-    ///
-    /// * `style` - A string slice (`&str`) specifying the desired format ("short", "long", or "iso"). Case-sensitive.
-    ///
-    /// # Returns
-    ///
-    /// * A `String` containing the formatted date. Returns the "short" format if the style is unrecognized.
-    ///
-    /// # Panics
-    ///
-    /// *   Panics if `self.month` is outside the valid range 1-12, which shouldn't happen if the `ParsiDate` was created via `new` or `from_gregorian` or validated beforehand.
-    ///
-    /// # Examples
-    ///
-    /// ```
-    /// use parsidate::ParsiDate;
-    ///
-    /// let date = ParsiDate { year: 1403, month: 5, day: 2 }; // 2 Mordad 1403
-    ///
-    /// assert_eq!(date.format("short"), "1403/05/02");
-    /// assert_eq!(date.format("long"), "2 مرداد 1403");
-    /// assert_eq!(date.format("iso"), "1403-05-02");
-    ///
-    /// // Default format (same as "short")
-    /// assert_eq!(date.to_string(), "1403/05/02");
-    ///
-    /// // Unrecognized style defaults to "short"
-    /// assert_eq!(date.format("medium"), "1403/05/02");
-    /// ```
-    pub fn format(&self, style: &str) -> String {
-        // Array of Persian month names, indexed 0 to 11.
-        let month_names = [
-            "فروردین",  // 1
-            "اردیبهشت", // 2
-            "خرداد",    // 3
-            "تیر",      // 4
-            "مرداد",    // 5
-            "شهریور",   // 6
-            "مهر",      // 7
-            "آبان",     // 8
-            "آذر",      // 9
-            "دی",       // 10
-            "بهمن",     // 11
-            "اسفند",    // 12
-        ];
-
-        match style {
-            // Long format: Day MonthName Year (e.g., "7 فروردین 1404")
-            "long" => format!(
-                "{} {} {}",
-                self.day,
-                // Access month name using month number (1-based) converted to 0-based index.
-                // Panic potential if self.month is invalid (e.g., 0 or > 12).
-                month_names[(self.month - 1) as usize],
-                self.year
-            ),
-            // ISO 8601 format: YYYY-MM-DD (e.g., "1404-01-07")
-            "iso" => format!("{}-{:02}-{:02}", self.year, self.month, self.day),
-            // Short format (also default): YYYY/MM/DD (e.g., "1404/01/07")
-            "short" | _ => self.to_string(), // Use the Display impl (via to_string method) for short/default
-        }
-    }
-
-    /// Returns the Persian name of the weekday for this date.
-    ///
-    /// This method first converts the `ParsiDate` to its Gregorian equivalent using `to_gregorian`,
-    /// then uses `chrono`'s `weekday()` method to find the day of the week (Monday=0 to Sunday=6),
-    /// and finally maps this to the corresponding Persian name (شنبه to جمعه).
-    ///
-    /// # Returns
-    ///
-    /// * A `String` containing the Persian name of the weekday (e.g., "شنبه", "یکشنبه", ... "جمعه").
-    ///
-    /// # Panics
-    ///
-    /// *   Panics if the internal call to `to_gregorian()` fails (e.g., if the `ParsiDate` is invalid). Ensure the date is valid before calling.
-    /// *   Panics if the weekday number from `chrono` is outside the expected 0-6 range, which should not happen.
-    ///
-    /// # Examples
-    ///
-    /// ```
-    /// use parsidate::ParsiDate;
-    ///
-    /// // 7 Farvardin 1404 corresponds to March 27, 2025, which is a Thursday.
-    /// let date1 = ParsiDate { year: 1404, month: 1, day: 7 };
-    /// assert_eq!(date1.weekday(), "پنجشنبه"); // Thursday
-    ///
-    /// // 1 Farvardin 1403 corresponds to March 20, 2024, which is a Wednesday.
-    /// let date2 = ParsiDate { year: 1403, month: 1, day: 1 };
-    /// assert_eq!(date2.weekday(), "چهارشنبه"); // Wednesday
-    ///
-    /// // 29 Esfand 1402 corresponds to March 19, 2024, which is a Tuesday.
-    /// let date3 = ParsiDate { year: 1402, month: 12, day: 29 };
-    /// assert_eq!(date3.weekday(), "سه‌شنبه"); // Tuesday
-    /// ```
-    pub fn weekday(&self) -> String {
-        // Convert the Persian date to Gregorian. Panics if self is invalid.
-        let gregorian_date = self
-            .to_gregorian()
-            .expect("Cannot get weekday of an invalid ParsiDate");
-
-        // Get the weekday from the Gregorian date.
-        // chrono::Weekday: Mon=0, Tue=1, ..., Sun=6
-        let day_num = gregorian_date.weekday().num_days_from_monday(); // Using Monday as 0 for consistency if needed
-
-        // Alternative: Get Sunday as 0.
-        // let day_num_sun0 = gregorian_date.weekday().num_days_from_sunday();
-
-        // Persian weekdays start with Shanbeh (Saturday) corresponding to Gregorian Saturday.
-        // Mapping from chrono::Weekday (Mon=0..Sun=6) to Persian Names (Shanbeh..Jomeh)
-        // Gregorian: Mon(0), Tue(1), Wed(2), Thu(3), Fri(4), Sat(5), Sun(6)
-        // Persian:   Doshanbeh, Seshanbeh, Chaharshanbeh, Panjshanbeh, Jomeh, Shanbeh, Yekshanbeh
-        // Need a mapping:
-        // Sat (5) -> Shanbeh (شنبه) - Index 0
-        // Sun (6) -> Yekshanbeh (یکشنبه) - Index 1
-        // Mon (0) -> Doshanbeh (دوشنبه) - Index 2
-        // Tue (1) -> Seshanbeh (سه‌شنبه) - Index 3
-        // Wed (2) -> Chaharshanbeh (چهارشنبه) - Index 4
-        // Thu (3) -> Panjshanbeh (پنجشنبه) - Index 5
-        // Fri (4) -> Jomeh (جمعه) - Index 6
-
-        // Array of Persian weekday names, ordered Saturday to Friday.
-        let persian_day_names = [
-            "شنبه",     // Saturday
-            "یکشنبه",   // Sunday
-            "دوشنبه",   // Monday
-            "سه‌شنبه",   // Tuesday
-            "چهارشنبه", // Wednesday
-            "پنجشنبه",  // Thursday
-            "جمعه",     // Friday
-        ];
-
-        // Calculate the index into persian_day_names based on chrono's weekday.
-        // chrono Sun=6 -> persian index 1
-        // chrono Mon=0 -> persian index 2
-        // chrono Tue=1 -> persian index 3
-        // ...
-        // chrono Sat=5 -> persian index 0
-        let persian_index = (day_num + 2) % 7; // Map Mon(0)..Sun(6) to Sat(0)..Fri(6) effectively
-
-        // Let's re-verify the mapping with num_days_from_sunday() (Sun=0..Sat=6)
-        // Gregorian: Sun(0), Mon(1), Tue(2), Wed(3), Thu(4), Fri(5), Sat(6)
-        // Persian:   Yekshanbeh, Doshanbeh, Seshanbeh, Chaharshanbeh, Panjshanbeh, Jomeh, Shanbeh
-        // Need mapping:
-        // Sun(0) -> Yekshanbeh (یکشنبه) - Index 1
-        // Mon(1) -> Doshanbeh (دوشنبه) - Index 2
-        // Tue(2) -> Seshanbeh (سه‌شنبه) - Index 3
-        // Wed(3) -> Chaharshanbeh (چهارشنبه) - Index 4
-        // Thu(4) -> Panjshanbeh (پنجشنبه) - Index 5
-        // Fri(5) -> Jomeh (جمعه) - Index 6
-        // Sat(6) -> Shanbeh (شنبه) - Index 0
-
-        let day_num_sun0 = gregorian_date.weekday().num_days_from_sunday();
-        // Mapping Sun(0)..Sat(6) to persian_day_names index (Sat=0 .. Fri=6)
-        let persian_index_from_sun0 = (day_num_sun0 + 1) % 7; // Check this map
-                                                              // Sun(0) -> (0+1)%7 = 1 -> Yekshanbeh (Correct)
-                                                              // Mon(1) -> (1+1)%7 = 2 -> Doshanbeh (Correct)
-                                                              // ...
-                                                              // Fri(5) -> (5+1)%7 = 6 -> Jomeh (Correct)
-                                                              // Sat(6) -> (6+1)%7 = 0 -> Shanbeh (Correct)
-                                                              // This mapping seems correct.
-
-        persian_day_names[persian_index_from_sun0 as usize].to_string()
-    }
-
-    /// Calculates the absolute difference in days between this `ParsiDate` and another `ParsiDate`.
-    ///
-    /// This method converts both Persian dates to their Gregorian equivalents and then calculates
-    /// the duration between them using `chrono`'s capabilities. The result is always non-negative.
-    ///
-    /// # Arguments
-    ///
-    /// * `other` - A reference to another `ParsiDate` instance to compare against.
-    ///
-    /// # Returns
-    ///
-    /// * An `i64` representing the absolute number of days between the two dates.
-    ///
-    /// # Panics
-    ///
-    /// *   Panics if either `self` or `other` represents an invalid Persian date, as `to_gregorian()` would panic.
-    ///
-    /// # Examples
-    ///
-    /// ```
-    /// use parsidate::ParsiDate;
-    ///
-    /// let date1 = ParsiDate { year: 1404, month: 1, day: 7 };
-    /// let date2 = ParsiDate { year: 1404, month: 1, day: 10 };
-    /// let date3 = ParsiDate { year: 1403, month: 12, day: 25 }; // Earlier date
-    ///
-    /// // Difference within the same month
-    /// assert_eq!(date1.days_between(&date2), 3);
-    /// assert_eq!(date2.days_between(&date1), 3); // Order doesn't matter
-    ///
-    /// // Difference across years
-    /// // 1404/01/07 is March 27, 2025
-    /// // 1403/12/25 is March 15, 2025 (1403 is leap)
-    /// assert_eq!(date1.days_between(&date3), 12);
-    /// ```
-    pub fn days_between(&self, other: &ParsiDate) -> i64 {
-        // Convert both dates to Gregorian. Panics if either is invalid.
-        let g1 = self
-            .to_gregorian()
-            .expect("Cannot calculate days_between with invalid 'self' date");
-        let g2 = other
-            .to_gregorian()
-            .expect("Cannot calculate days_between with invalid 'other' date");
-
-        // Calculate the signed duration and return the absolute number of days.
-        (g1 - g2).num_days().abs()
-    }
-
-    /// Returns the string representation of the date in the default "short" format: "YYYY/MM/DD".
-    ///
-    /// This method provides the standard string conversion, often used by the `Display` trait (if implemented).
-    /// It ensures that the month and day are zero-padded to two digits.
-    ///
-    /// # Returns
-    ///
-    /// * A `String` formatted as "YYYY/MM/DD".
-    ///
-    /// # Examples
-    ///
-    /// ```
-    /// use parsidate::ParsiDate;
-    ///
-    /// let date = ParsiDate { year: 1403, month: 5, day: 2 };
-    /// assert_eq!(date.to_string(), "1403/05/02");
-    ///
-    /// let date_early = ParsiDate { year: 1399, month: 11, day: 22 };
-    /// assert_eq!(date_early.to_string(), "1399/11/22");
-    /// ```
-    // Note: If `impl std::fmt::Display for ParsiDate` is added, this method might become redundant
-    // or the Display implementation could call this.
-    pub fn to_string(&self) -> String {
-        // Format the year, month (zero-padded), and day (zero-padded) separated by slashes.
-        format!("{}/{:02}/{:02}", self.year, self.month, self.day)
-    }
-}
-
-// Implement the Display trait for easy printing using the default format.
-impl std::fmt::Display for ParsiDate {
-    /// Formats the `ParsiDate` using the default "short" style ("YYYY/MM/DD").
-    ///
-    /// This allows `ParsiDate` instances to be easily printed or converted to strings
-    /// using standard formatting macros like `println!` or `format!`.
-    fn fmt(&self, f: &mut std::fmt::Formatter<'_>) -> std::fmt::Result {
-        // Use the dedicated to_string method which implements the short format.
-        write!(f, "{}", self.to_string())
-    }
-}
-
-// --- Unit Tests ---
-#[cfg(test)]
-mod tests {
-    // Import necessary items from the parent module (the code being tested) and chrono.
-    use super::*;
-    use chrono::NaiveDate;
-
-    // --- Conversion Tests ---
-=======
     ///
     /// This implementation uses a common algorithmic approximation based on a 33-year cycle.
     /// A year `y` is considered leap if `y % 33` results in one of the specific remainders:
@@ -1899,6 +1050,7 @@
                     .unwrap_or(&"?InvalidMonth?"), // Provide fallback for invalid index
                 self.year
             ),
+            // ISO 8601 format: YYYY-MM-DD (e.g., "1404-01-07")
             "iso" => format!("{}-{:02}-{:02}", self.year, self.month, self.day),
             // Any other string is treated as a custom format pattern.
             pattern => self.format_strftime(pattern),
@@ -3063,6 +2215,7 @@
 // --- Unit Tests ---
 #[cfg(test)]
 mod tests {
+    // Import necessary items from the parent module (the code being tested) and chrono.
     use super::*;
     use chrono::NaiveDate;
 
@@ -3709,49 +2862,9 @@
             "Unsupported specifier %A for parse"
         );
     }
->>>>>>> 5d0b13bb
 
     // --- Date Info Tests ---
     #[test]
-<<<<<<< HEAD
-    /// Tests converting a typical Gregorian date (after Nowruz) to Persian.
-    fn test_gregorian_to_persian_standard() {
-        let gregorian = NaiveDate::from_ymd_opt(2024, 7, 23).unwrap(); // July 23, 2024
-        let expected_persian = ParsiDate {
-            year: 1403,
-            month: 5,
-            day: 2,
-        }; // 2 Mordad 1403
-        let calculated_persian = ParsiDate::from_gregorian(gregorian).unwrap();
-        assert_eq!(calculated_persian, expected_persian);
-    }
-
-    #[test]
-    /// Tests converting a Gregorian date that falls before Nowruz (should be in the previous Persian year).
-    fn test_gregorian_to_persian_before_nowruz() {
-        let gregorian = NaiveDate::from_ymd_opt(2024, 3, 19).unwrap(); // March 19, 2024
-        let expected_persian = ParsiDate {
-            year: 1402,
-            month: 12,
-            day: 29,
-        }; // 29 Esfand 1402 (1402 not leap)
-        let calculated_persian = ParsiDate::from_gregorian(gregorian).unwrap();
-        assert_eq!(calculated_persian, expected_persian);
-    }
-
-    #[test]
-    /// Tests converting the Gregorian date of Nowruz itself (start of Persian year).
-    /// Note: Nowruz date in Gregorian can be March 20 or 21. 2024 Gregorian is leap year.
-    fn test_gregorian_to_persian_nowruz_leap_gregorian() {
-        let gregorian = NaiveDate::from_ymd_opt(2024, 3, 20).unwrap(); // March 20, 2024 is Nowruz
-        let expected_persian = ParsiDate {
-            year: 1403,
-            month: 1,
-            day: 1,
-        }; // 1 Farvardin 1403
-        let calculated_persian = ParsiDate::from_gregorian(gregorian).unwrap();
-        assert_eq!(calculated_persian, expected_persian);
-=======
     fn test_weekday() {
         // Use known Gregorian dates and verify Persian weekday mapping (Sat=0..Fri=6)
         // Gregorian: Wed 2024-03-20 -> Persian: Chaharshanbe 1403-01-01 (Day 3)
@@ -3808,234 +2921,10 @@
                                                          // Test on invalid date
         let invalid_date = unsafe { ParsiDate::new_unchecked(1404, 12, 30) };
         assert_eq!(invalid_date.ordinal(), Err(DateError::InvalidDate)); // Fails validation
->>>>>>> 5d0b13bb
     }
 
     // --- Arithmetic Tests ---
     #[test]
-<<<<<<< HEAD
-    /// Tests converting the Gregorian date of Nowruz itself (start of Persian year).
-    /// Note: Nowruz date in Gregorian can be March 20 or 21. 2025 Gregorian is not leap year.
-    fn test_gregorian_to_persian_nowruz_non_leap_gregorian() {
-        let gregorian = NaiveDate::from_ymd_opt(2025, 3, 21).unwrap(); // March 21, 2025 is Nowruz
-        let expected_persian = ParsiDate {
-            year: 1404,
-            month: 1,
-            day: 1,
-        }; // 1 Farvardin 1404
-        let calculated_persian = ParsiDate::from_gregorian(gregorian).unwrap();
-        assert_eq!(calculated_persian, expected_persian);
-    }
-
-    #[test]
-    /// Tests converting a standard Persian date back to Gregorian.
-    fn test_persian_to_gregorian_standard() {
-        let persian = ParsiDate {
-            year: 1403,
-            month: 5,
-            day: 2,
-        }; // 2 Mordad 1403
-        let expected_gregorian = NaiveDate::from_ymd_opt(2024, 7, 23).unwrap(); // July 23, 2024
-        let calculated_gregorian = persian.to_gregorian().unwrap();
-        assert_eq!(calculated_gregorian, expected_gregorian);
-    }
-
-    #[test]
-    /// Tests converting the start of a Persian year (Nowruz) to Gregorian.
-    fn test_persian_to_gregorian_nowruz() {
-        let persian = ParsiDate {
-            year: 1403,
-            month: 1,
-            day: 1,
-        }; // 1 Farvardin 1403
-        let expected_gregorian = NaiveDate::from_ymd_opt(2024, 3, 20).unwrap(); // March 20, 2024
-        let calculated_gregorian = persian.to_gregorian().unwrap();
-        assert_eq!(calculated_gregorian, expected_gregorian);
-    }
-
-    #[test]
-    /// Tests converting the end of a Persian leap year (Esfand 30th) to Gregorian.
-    fn test_persian_to_gregorian_leap_year_end() {
-        assert!(ParsiDate::is_persian_leap_year(1403)); // Ensure 1403 is leap
-        let persian = ParsiDate {
-            year: 1403,
-            month: 12,
-            day: 30,
-        }; // 30 Esfand 1403
-           // This should be the day before Nowruz 1404, which is March 21, 2025.
-        let expected_gregorian = NaiveDate::from_ymd_opt(2025, 3, 20).unwrap();
-        let calculated_gregorian = persian.to_gregorian().unwrap();
-        assert_eq!(calculated_gregorian, expected_gregorian);
-    }
-
-    #[test]
-    /// Tests converting the end of a Persian non-leap year (Esfand 29th) to Gregorian.
-    fn test_persian_to_gregorian_non_leap_year_end() {
-        assert!(!ParsiDate::is_persian_leap_year(1402)); // Ensure 1402 is not leap
-        let persian = ParsiDate {
-            year: 1402,
-            month: 12,
-            day: 29,
-        }; // 29 Esfand 1402
-           // This should be the day before Nowruz 1403, which is March 20, 2024.
-        let expected_gregorian = NaiveDate::from_ymd_opt(2024, 3, 19).unwrap();
-        let calculated_gregorian = persian.to_gregorian().unwrap();
-        assert_eq!(calculated_gregorian, expected_gregorian);
-    }
-
-    #[test]
-    /// Tests converting a date from a more distant past year.
-    fn test_persian_to_gregorian_past_year() {
-        let persian = ParsiDate {
-            year: 1357,
-            month: 11,
-            day: 22,
-        }; // 22 Bahman 1357 (Iranian Revolution)
-        let expected_gregorian = NaiveDate::from_ymd_opt(1979, 2, 11).unwrap(); // February 11, 1979
-        let calculated_gregorian = persian.to_gregorian().unwrap();
-        assert_eq!(calculated_gregorian, expected_gregorian);
-    }
-
-    #[test]
-    /// Tests converting a date from a future year.
-    fn test_persian_to_gregorian_future_year() {
-        let persian = ParsiDate {
-            year: 1410,
-            month: 6,
-            day: 15,
-        }; // 15 Shahrivar 1410
-        let expected_gregorian = NaiveDate::from_ymd_opt(2031, 9, 6).unwrap(); // September 6, 2031
-        let calculated_gregorian = persian.to_gregorian().unwrap();
-        assert_eq!(calculated_gregorian, expected_gregorian);
-    }
-
-    // --- Validation Tests ---
-
-    #[test]
-    /// Tests the `is_valid` method with various valid dates.
-    fn test_is_valid_true_cases() {
-        // Standard date
-        assert!(ParsiDate {
-            year: 1403,
-            month: 5,
-            day: 2
-        }
-        .is_valid());
-        // Start of year
-        assert!(ParsiDate {
-            year: 1403,
-            month: 1,
-            day: 1
-        }
-        .is_valid());
-        // End of 31-day month
-        assert!(ParsiDate {
-            year: 1403,
-            month: 6,
-            day: 31
-        }
-        .is_valid());
-        // End of 30-day month
-        assert!(ParsiDate {
-            year: 1403,
-            month: 7,
-            day: 30
-        }
-        .is_valid());
-        // End of Esfand in leap year
-        assert!(ParsiDate {
-            year: 1403,
-            month: 12,
-            day: 30
-        }
-        .is_valid()); // 1403 is leap
-                      // End of Esfand in non-leap year
-        assert!(ParsiDate {
-            year: 1404,
-            month: 12,
-            day: 29
-        }
-        .is_valid()); // 1404 is not leap
-    }
-
-    #[test]
-    /// Tests the `is_valid` method with various invalid dates.
-    fn test_is_valid_false_cases() {
-        // Invalid month (0)
-        assert!(!ParsiDate {
-            year: 1403,
-            month: 0,
-            day: 1
-        }
-        .is_valid());
-        // Invalid month (13)
-        assert!(!ParsiDate {
-            year: 1403,
-            month: 13,
-            day: 1
-        }
-        .is_valid());
-        // Invalid day (0)
-        assert!(!ParsiDate {
-            year: 1403,
-            month: 1,
-            day: 0
-        }
-        .is_valid());
-        // Invalid day (32 in 31-day month)
-        assert!(!ParsiDate {
-            year: 1403,
-            month: 1,
-            day: 32
-        }
-        .is_valid());
-        // Invalid day (31 in 30-day month)
-        assert!(!ParsiDate {
-            year: 1403,
-            month: 7,
-            day: 31
-        }
-        .is_valid());
-        // Invalid day (30 in Esfand, non-leap year)
-        assert!(!ParsiDate {
-            year: 1404,
-            month: 12,
-            day: 30
-        }
-        .is_valid()); // 1404 not leap
-                      // Invalid day (31 in Esfand, leap year)
-        assert!(!ParsiDate {
-            year: 1403,
-            month: 12,
-            day: 31
-        }
-        .is_valid()); // 1403 is leap, but Esfand only has 30 days max
-    }
-
-    #[test]
-    /// Tests that `to_gregorian` returns an error for an invalid ParsiDate.
-    fn test_to_gregorian_invalid_input() {
-        let invalid_persian = ParsiDate {
-            year: 1404,
-            month: 12,
-            day: 30,
-        }; // Invalid day
-        assert!(!invalid_persian.is_valid()); // Double check validity check
-        let result = invalid_persian.to_gregorian();
-        assert!(result.is_err());
-        assert_eq!(result.err().unwrap(), DateError::InvalidDate);
-    }
-
-    #[test]
-    /// Tests that the `new` constructor validates input.
-    fn test_new_constructor_validation() {
-        // Valid case
-        assert!(ParsiDate::new(1403, 5, 2).is_ok());
-        // Invalid case
-        let result = ParsiDate::new(1404, 12, 30); // 1404 not leap
-        assert!(result.is_err());
-        assert_eq!(result.err().unwrap(), DateError::InvalidDate);
-=======
     fn test_add_sub_days() {
         let d_mid_month = pd(1403, 6, 30); // End of 31-day month
         assert_eq!(d_mid_month.add_days(1), Ok(pd(1403, 6, 31)));
@@ -4088,210 +2977,9 @@
         let invalid_date = unsafe { ParsiDate::new_unchecked(1404, 12, 30) };
         assert_eq!(invalid_date.add_days(1), Err(DateError::InvalidDate)); // Fails validation first
         assert_eq!(invalid_date.sub_days(1), Err(DateError::InvalidDate));
->>>>>>> 5d0b13bb
-    }
-
-    // --- Leap Year Tests ---
+    }
 
     #[test]
-    /// Tests the Persian leap year calculation for known leap years.
-    fn test_is_persian_leap_year_true() {
-        assert!(
-            ParsiDate::is_persian_leap_year(1399),
-            "Year 1399 should be leap (cycle pos 5)"
-        );
-        assert!(
-            ParsiDate::is_persian_leap_year(1403),
-            "Year 1403 should be leap (cycle pos 9)"
-        );
-        assert!(
-            ParsiDate::is_persian_leap_year(1408),
-            "Year 1408 should be leap (cycle pos 14)"
-        );
-        assert!(
-            ParsiDate::is_persian_leap_year(1412),
-            "Year 1412 should be leap (cycle pos 18)"
-        );
-        assert!(
-            ParsiDate::is_persian_leap_year(1416),
-            "Year 1416 should be leap (cycle pos 22)"
-        );
-        assert!(
-            ParsiDate::is_persian_leap_year(1420),
-            "Year 1420 should be leap (cycle pos 26)"
-        );
-        assert!(
-            ParsiDate::is_persian_leap_year(1424),
-            "Year 1424 should be leap (cycle pos 31)"
-        );
-        assert!(
-            ParsiDate::is_persian_leap_year(1428),
-            "Year 1428 should be leap (cycle pos 1)"
-        ); // Next cycle start
-    }
-
-    #[test]
-    /// Tests the Persian leap year calculation for known non-leap years.
-    fn test_is_persian_leap_year_false() {
-        assert!(
-            !ParsiDate::is_persian_leap_year(1400),
-            "Year 1400 should not be leap (cycle pos 6)"
-        );
-        assert!(
-            !ParsiDate::is_persian_leap_year(1401),
-            "Year 1401 should not be leap (cycle pos 7)"
-        );
-        assert!(
-            !ParsiDate::is_persian_leap_year(1402),
-            "Year 1402 should not be leap (cycle pos 8)"
-        );
-        assert!(
-            !ParsiDate::is_persian_leap_year(1404),
-            "Year 1404 should not be leap (cycle pos 10)"
-        );
-        assert!(
-            !ParsiDate::is_persian_leap_year(1425),
-            "Year 1424 should not be leap (cycle pos 32)"
-        );
-    }
-
-    #[test]
-    /// Tests the Gregorian leap year calculation.
-    fn test_is_gregorian_leap_year() {
-        assert!(
-            ParsiDate::is_gregorian_leap_year(2000),
-            "Year 2000 divisible by 400"
-        );
-        assert!(
-            ParsiDate::is_gregorian_leap_year(2020),
-            "Year 2020 divisible by 4, not 100"
-        );
-        assert!(
-            ParsiDate::is_gregorian_leap_year(2024),
-            "Year 2024 divisible by 4, not 100"
-        );
-        assert!(
-            !ParsiDate::is_gregorian_leap_year(1900),
-            "Year 1900 divisible by 100, not 400"
-        );
-        assert!(
-            !ParsiDate::is_gregorian_leap_year(2021),
-            "Year 2021 not divisible by 4"
-        );
-        assert!(
-            !ParsiDate::is_gregorian_leap_year(2023),
-            "Year 2023 not divisible by 4"
-        );
-    }
-
-    // --- Formatting Tests ---
-
-    #[test]
-<<<<<<< HEAD
-    /// Tests the different formatting styles.
-    fn test_format_styles() {
-        let date = ParsiDate {
-            year: 1404,
-            month: 1,
-            day: 7,
-        }; // 7 Farvardin 1404
-           // Short format (YYYY/MM/DD) - Also tests Display trait via to_string()
-        assert_eq!(date.format("short"), "1404/01/07");
-        assert_eq!(date.to_string(), "1404/01/07");
-        // Long format (D MMMM YYYY)
-        assert_eq!(date.format("long"), "7 فروردین 1404");
-        // ISO format (YYYY-MM-DD)
-        assert_eq!(date.format("iso"), "1404-01-07");
-        // Default/Unknown format should fallback to short
-        assert_eq!(date.format("unknown_style"), "1404/01/07");
-    }
-
-    #[test]
-    /// Tests formatting for a date requiring two-digit padding for day/month.
-    fn test_format_padding() {
-        let date = ParsiDate {
-            year: 1400,
-            month: 11,
-            day: 20,
-        }; // 20 Bahman 1400
-        assert_eq!(date.format("short"), "1400/11/20");
-        assert_eq!(date.format("iso"), "1400-11-20");
-        assert_eq!(date.format("long"), "20 بهمن 1400");
-    }
-
-    // --- Weekday Tests ---
-
-    #[test]
-    /// Tests the weekday calculation for known dates.
-    fn test_weekday() {
-        // 7 Farvardin 1404 -> March 27, 2025 -> Thursday
-        let date1 = ParsiDate {
-            year: 1404,
-            month: 1,
-            day: 7,
-        };
-        assert_eq!(date1.weekday(), "پنجشنبه");
-
-        // 1 Farvardin 1403 -> March 20, 2024 -> Wednesday
-        let date2 = ParsiDate {
-            year: 1403,
-            month: 1,
-            day: 1,
-        };
-        assert_eq!(date2.weekday(), "چهارشنبه");
-
-        // 29 Esfand 1402 -> March 19, 2024 -> Tuesday
-        let date3 = ParsiDate {
-            year: 1402,
-            month: 12,
-            day: 29,
-        };
-        assert_eq!(date3.weekday(), "سه‌شنبه");
-
-        // 22 Bahman 1357 -> Feb 11, 1979 -> Sunday
-        let date4 = ParsiDate {
-            year: 1357,
-            month: 11,
-            day: 22,
-        };
-        assert_eq!(date4.weekday(), "یکشنبه");
-
-        // 2 Mordad 1403 -> July 23, 2024 -> Tuesday
-        let date5 = ParsiDate {
-            year: 1403,
-            month: 5,
-            day: 2,
-        };
-        assert_eq!(date5.weekday(), "سه‌شنبه");
-
-        // Test a Friday
-        // 9 Farvardin 1404 -> March 29, 2025 -> Saturday // Let's find a Friday...
-        // 1 Tir 1403 -> June 21, 2024 -> Friday
-        let date_fri = ParsiDate {
-            year: 1403,
-            month: 4,
-            day: 1,
-        };
-        assert_eq!(date_fri.weekday(), "جمعه");
-
-        // Test a Saturday
-        // 2 Tir 1403 -> June 22, 2024 -> Saturday
-        let date_sat = ParsiDate {
-            year: 1403,
-            month: 4,
-            day: 2,
-        };
-        assert_eq!(date_sat.weekday(), "شنبه");
-
-        // Test a Monday
-        // 4 Tir 1403 -> June 24, 2024 -> Monday
-        let date_mon = ParsiDate {
-            year: 1403,
-            month: 4,
-            day: 4,
-        };
-        assert_eq!(date_mon.weekday(), "دوشنبه");
-=======
     fn test_add_sub_months() {
         let d_31 = pd(1403, 1, 31); // End of 31-day month (Farvardin, leap year)
         assert_eq!(
@@ -4451,112 +3139,9 @@
             pd(MIN_PARSI_DATE.year, 1, 1).add_years(-1),
             Err(DateError::ArithmeticOverflow)
         );
->>>>>>> 5d0b13bb
-    }
-
-    // --- Days Between Tests ---
+    }
 
     #[test]
-<<<<<<< HEAD
-    /// Tests calculating days between dates within the same month and year.
-    fn test_days_between_same_month() {
-        let date1 = ParsiDate {
-            year: 1404,
-            month: 1,
-            day: 7,
-        };
-        let date2 = ParsiDate {
-            year: 1404,
-            month: 1,
-            day: 10,
-        };
-        assert_eq!(date1.days_between(&date2), 3);
-        assert_eq!(date2.days_between(&date1), 3); // Test commutativity
-    }
-
-    #[test]
-    /// Tests calculating days between dates in different months but the same year.
-    fn test_days_between_different_months() {
-        let date1 = ParsiDate {
-            year: 1403,
-            month: 1,
-            day: 1,
-        }; // Mar 20, 2024
-        let date2 = ParsiDate {
-            year: 1403,
-            month: 2,
-            day: 1,
-        }; // Apr 20, 2024 (31 days in Farvardin)
-        assert_eq!(date1.days_between(&date2), 31);
-    }
-
-    #[test]
-    /// Tests calculating days between dates spanning across a Persian year boundary.
-    fn test_days_between_crossing_year() {
-        // End of non-leap year
-        let date1 = ParsiDate {
-            year: 1402,
-            month: 12,
-            day: 29,
-        }; // Mar 19, 2024
-           // Start of next year
-        let date2 = ParsiDate {
-            year: 1403,
-            month: 1,
-            day: 1,
-        }; // Mar 20, 2024
-        assert_eq!(date1.days_between(&date2), 1);
-
-        // End of leap year
-        let date3 = ParsiDate {
-            year: 1403,
-            month: 12,
-            day: 30,
-        }; // Mar 20, 2025
-           // Start of next year
-        let date4 = ParsiDate {
-            year: 1404,
-            month: 1,
-            day: 1,
-        }; // Mar 21, 2025
-        assert_eq!(date3.days_between(&date4), 1);
-
-        // Larger gap across year
-        let date5 = ParsiDate {
-            year: 1403,
-            month: 10,
-            day: 15,
-        }; // Dec 5, 2024 approx? No, Jan 5, 2025
-           // 1403/10/15 -> Jan 5, 2025
-        let date6 = ParsiDate {
-            year: 1404,
-            month: 2,
-            day: 10,
-        }; // Apr 30, 2025 approx?
-           // 1404/01/01 -> Mar 21, 2025
-           // 1404/02/10 -> Day 31 (Far) + 10 (Ord) = 41 days after Nowruz -> Mar 21 + 40 days = Apr 30, 2025
-        let g5 = date5.to_gregorian().unwrap(); // 2025-01-05
-        let g6 = date6.to_gregorian().unwrap(); // 2025-04-30
-        let expected_days = (g6 - g5).num_days(); // 115 days
-        assert_eq!(date5.days_between(&date6), expected_days);
-        assert_eq!(date5.days_between(&date6), 116);
-    }
-
-    #[test]
-    /// Tests calculating days between identical dates.
-    fn test_days_between_same_date() {
-        let date1 = ParsiDate {
-            year: 1403,
-            month: 5,
-            day: 2,
-        };
-        let date2 = ParsiDate {
-            year: 1403,
-            month: 5,
-            day: 2,
-        };
-        assert_eq!(date1.days_between(&date2), 0);
-=======
     fn test_days_between() {
         let d1 = pd(1403, 1, 1);
         let d2 = pd(1403, 1, 11);
@@ -4839,7 +3424,6 @@
         );
         // Check that 9999 is indeed not leap according to the function
         assert!(!ParsiDate::is_persian_leap_year(9999));
->>>>>>> 5d0b13bb
     }
 
     // --- Serde Tests (conditional on 'serde' feature) ---
